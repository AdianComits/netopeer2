/**
 * @file netconf_monitoring.c
 * @author Michal Vasko <mvasko@cesnet.cz>
 * @brief ietf-netconf-monitoring statistics and counters
 *
 * Copyright (c) 2019 CESNET, z.s.p.o.
 *
 * This source code is licensed under BSD 3-Clause License (the "License").
 * You may not use this file except in compliance with the License.
 * You may obtain a copy of the License at
 *
 *     https://opensource.org/licenses/BSD-3-Clause
 */

#include "netconf_monitoring.h"

#include <time.h>
#include <stdint.h>
#include <stdlib.h>
#include <string.h>
#include <pthread.h>

#include <libyang/libyang.h>
#include <nc_server.h>

#include "common.h"
#include "log.h"

#define NCM_TIMEZONE "CET"

struct ncm stats;

void
ncm_init(void)
{
    stats.netconf_start_time = time(NULL);
    pthread_mutex_init(&stats.lock, NULL);
}

void
ncm_destroy(void)
{
    free(stats.sessions);
    free(stats.session_stats);
    pthread_mutex_destroy(&stats.lock);
}

static uint32_t
find_session_idx(struct nc_session *session)
{
    uint32_t i;

    for (i = 0; i < stats.session_count; ++i) {
        if (nc_session_get_id(stats.sessions[i]) == nc_session_get_id(session)) {
            return i;
        }
    }

    EINT;
    return 0;
}

static int
ncm_is_monitored(struct nc_session *session)
{
    switch (nc_session_get_ti(session)) {
#ifdef NC_ENABLED_SSH
    case NC_TI_LIBSSH:
#endif
#ifdef NC_ENABLED_TLS
    case NC_TI_OPENSSL:
#endif
#if defined(NC_ENABLED_SSH) || defined(NC_ENABLED_TLS)
        return 1;
#endif
    default:
        break;
    }

    return 0;
}

void
ncm_session_rpc(struct nc_session *session)
{
    if (!ncm_is_monitored(session)) {
        return;
    }

    pthread_mutex_lock(&stats.lock);

    ++stats.session_stats[find_session_idx(session)].in_rpcs;
    ++stats.global_stats.in_rpcs;

    pthread_mutex_unlock(&stats.lock);
}

void
ncm_session_bad_rpc(struct nc_session *session)
{
    if (!ncm_is_monitored(session)) {
        return;
    }

    pthread_mutex_lock(&stats.lock);

    ++stats.session_stats[find_session_idx(session)].in_bad_rpcs;
    ++stats.global_stats.in_bad_rpcs;

    pthread_mutex_unlock(&stats.lock);
}

void
ncm_session_rpc_reply_error(struct nc_session *session)
{
    if (!ncm_is_monitored(session)) {
        return;
    }

    pthread_mutex_lock(&stats.lock);

    ++stats.session_stats[find_session_idx(session)].out_rpc_errors;
    ++stats.global_stats.out_rpc_errors;

    pthread_mutex_unlock(&stats.lock);
}

void
ncm_session_notification(struct nc_session *session)
{
    if (!ncm_is_monitored(session)) {
        return;
    }

    pthread_mutex_lock(&stats.lock);

    ++stats.session_stats[find_session_idx(session)].out_notifications;
    ++stats.global_stats.out_notifications;

    pthread_mutex_unlock(&stats.lock);
}

void
ncm_session_add(struct nc_session *session)
{
    void *new;

    if (!ncm_is_monitored(session)) {
        WRN("Session %d uses a transport protocol not supported by ietf-netconf-monitoring, will not be monitored.",
                nc_session_get_id(session));
        return;
    }

    pthread_mutex_lock(&stats.lock);

    ++stats.in_sessions;

    ++stats.session_count;
    new = realloc(stats.sessions, stats.session_count * sizeof *stats.sessions);
    if (!new) {
        EMEM;
        return;
    }
    stats.sessions = new;
    new = realloc(stats.session_stats, stats.session_count * sizeof *stats.session_stats);
    if (!new) {
        EMEM;
        return;
    }
    stats.session_stats = new;

    stats.sessions[stats.session_count - 1] = session;
    memset(&stats.session_stats[stats.session_count - 1], 0, sizeof *stats.session_stats);

    pthread_mutex_unlock(&stats.lock);
}

void
ncm_session_del(struct nc_session *session)
{
    uint32_t i;

    if (!ncm_is_monitored(session)) {
        return;
    }

    pthread_mutex_lock(&stats.lock);

    if (!nc_session_get_term_reason(session)) {
        EINT;
    }

    if (nc_session_get_term_reason(session) != NC_SESSION_TERM_CLOSED) {
        ++stats.dropped_sessions;
    }

    i = find_session_idx(session);
    --stats.session_count;
    if (stats.session_count && (i < stats.session_count)) {
        memmove(&stats.sessions[i], &stats.sessions[i + 1], (stats.session_count - i) * sizeof *stats.sessions);
        memmove(&stats.session_stats[i], &stats.session_stats[i + 1], (stats.session_count - i) * sizeof *stats.session_stats);
    }

    pthread_mutex_unlock(&stats.lock);
}

void
ncm_bad_hello(struct nc_session *session)
{
    if (!ncm_is_monitored(session)) {
        return;
    }

    pthread_mutex_lock(&stats.lock);

    ++stats.in_bad_hellos;

    pthread_mutex_unlock(&stats.lock);
}

<<<<<<< HEAD
uint32_t
ncm_session_get_notification(struct nc_session *session)
{
    uint32_t count;

    if (!ncm_is_monitored(session)) {
        return 0;
    }

    pthread_mutex_lock(&stats.lock);

    count = stats.session_stats[find_session_idx(session)].out_notifications;

    pthread_mutex_unlock(&stats.lock);

    return count;
}

static void
ncm_data_add_ds_lock(sr_conn_ctx_t *conn, const char *ds_str, sr_datastore_t ds, struct lyd_node *parent)
{
    struct lyd_node *list, *cont, *cont2;
    char buf[26];
    int rc, is_locked;
    uint32_t nc_id;
    time_t ts;

    lyd_new_list(parent, NULL, "datastore", 0, &list, ds_str);
    rc = sr_get_lock(conn, ds, NULL, &is_locked, NULL, &nc_id, &ts);
    if (rc != SR_ERR_OK) {
        WRN("Failed to learn about %s lock (%s).", ds_str, sr_strerror(rc));
    } else if (is_locked) {
        lyd_new_inner(list, NULL, "locks", 0, &cont);
        lyd_new_inner(cont, NULL, "global-lock", 0, &cont2);
        sprintf(buf, "%u", nc_id);
        lyd_new_term(cont2, NULL, "locked-by-session", buf, 0, NULL);
        nc_time2datetime(ts, NCM_TIMEZONE, buf);
        lyd_new_term(cont2, NULL, "locked-time", buf, 0, NULL);
    }
}

int
np2srv_ncm_oper_cb(sr_session_ctx_t *session, uint32_t UNUSED(sub_id), const char *UNUSED(module_name),
        const char *UNUSED(path), const char *UNUSED(request_xpath), uint32_t UNUSED(request_id),
        struct lyd_node **parent, void *UNUSED(private_data))
=======
static uint32_t
ncm_sid2ncid(uint32_t sid)
{
    struct nc_session *nc_sess = NULL;
    uint32_t i;

    for (i = 0; (nc_sess = nc_ps_get_session(np2srv.nc_ps, i)); ++i) {
        if (sr_session_get_id(nc_session_get_data(nc_sess)) == sid) {
            break;
        }
    }
    if (!nc_sess) {
        return 0;
    }

    return nc_session_get_id(nc_sess);
}

struct lyd_node *
ncm_get_data(sr_conn_ctx_t *conn)
>>>>>>> 786d82a8
{
    struct lyd_node *root = NULL, *cont, *list;
    const struct lys_module *mod;
    sr_conn_ctx_t *conn;
    struct ly_ctx *ly_ctx;
    const char **cpblts;
    char buf[26];
<<<<<<< HEAD
    uint32_t i;
=======
    uint32_t i, sid;
    int rc, is_locked;
    time_t ts;
>>>>>>> 786d82a8

    conn = sr_session_get_connection(session);
    ly_ctx = (struct ly_ctx *)sr_get_context(conn);

    if (lyd_new_path(NULL, ly_ctx, "/ietf-netconf-monitoring:netconf-state", NULL, 0, &root)) {
        goto error;
    }

    /* capabilities */
    lyd_new_inner(root, NULL, "capabilities", 0, &cont);

    cpblts = nc_server_get_cpblts_version(ly_ctx, LYS_VERSION_1_0);
    if (!cpblts) {
        goto error;
    }

    for (i = 0; cpblts[i]; ++i) {
        lyd_new_term(cont, NULL, "capability", cpblts[i], 0, NULL);
        lydict_remove(ly_ctx, cpblts[i]);
    }
    free(cpblts);

<<<<<<< HEAD
    /* datastore locks */
    lyd_new_inner(root, NULL, "datastores", 0, &cont);
    ncm_data_add_ds_lock(conn, "running", SR_DS_RUNNING, cont);
    ncm_data_add_ds_lock(conn, "startup", SR_DS_STARTUP, cont);
    ncm_data_add_ds_lock(conn, "candidate", SR_DS_CANDIDATE, cont);
=======
    cont = lyd_new(root, NULL, "datastores");

    list = lyd_new(cont, NULL, "datastore");
    lyd_new_leaf(list, NULL, "name", "running");
    rc = sr_get_lock(conn, SR_DS_RUNNING, NULL, &is_locked, &sid, NULL, &ts);
    if (rc != SR_ERR_OK) {
        WRN("Failed to learn about running lock (%s).", sr_strerror(rc));
    } else if (is_locked) {
        cont2 = lyd_new(list, NULL, "locks");
        cont3 = lyd_new(cont2, NULL, "global-lock");
        sprintf(buf, "%" PRIu32, ncm_sid2ncid(sid));
        lyd_new_leaf(cont3, NULL, "locked-by-session", buf);
        nc_time2datetime(ts, NCM_TIMEZONE, buf);
        lyd_new_leaf(cont3, NULL, "locked-time", buf);
    }

    list = lyd_new(cont, NULL, "datastore");
    lyd_new_leaf(list, NULL, "name", "startup");
    rc = sr_get_lock(conn, SR_DS_STARTUP, NULL, &is_locked, &sid, NULL, &ts);
    if (rc != SR_ERR_OK) {
        WRN("Failed to learn about startup lock (%s).", sr_strerror(rc));
    } else if (is_locked) {
        cont2 = lyd_new(list, NULL, "locks");
        cont3 = lyd_new(cont2, NULL, "global-lock");
        sprintf(buf, "%" PRIu32, ncm_sid2ncid(sid));
        lyd_new_leaf(cont3, NULL, "locked-by-session", buf);
        nc_time2datetime(ts, NCM_TIMEZONE, buf);
        lyd_new_leaf(cont3, NULL, "locked-time", buf);
    }

    list = lyd_new(cont, NULL, "datastore");
    lyd_new_leaf(list, NULL, "name", "candidate");
    rc = sr_get_lock(conn, SR_DS_CANDIDATE, NULL, &is_locked, &sid, NULL, &ts);
    if (rc != SR_ERR_OK) {
        WRN("Failed to learn about candidate lock (%s).", sr_strerror(rc));
    } else if (is_locked) {
        cont2 = lyd_new(list, NULL, "locks");
        cont3 = lyd_new(cont2, NULL, "global-lock");
        sprintf(buf, "%" PRIu32, ncm_sid2ncid(sid));
        lyd_new_leaf(cont3, NULL, "locked-by-session", buf);
        nc_time2datetime(ts, NCM_TIMEZONE, buf);
        lyd_new_leaf(cont3, NULL, "locked-time", buf);
    }
>>>>>>> 786d82a8

    /* schemas */
    lyd_new_inner(root, NULL, "schemas", 0, &cont);

    i = 0;
    while ((mod = ly_ctx_get_module_iter(ly_ctx, &i))) {
        lyd_new_list(cont, NULL, "schema", 0, &list, mod->name, mod->revision ? mod->revision : "", "yang");
        lyd_new_term(list, NULL, "namespace", mod->ns, 0, NULL);
        lyd_new_term(list, NULL, "location", "NETCONF", 0, NULL);

        lyd_new_list(cont, NULL, "schema", 0, &list, mod->name, mod->revision ? mod->revision : "", "yin");
        lyd_new_term(list, NULL, "namespace", mod->ns, 0, NULL);
        lyd_new_term(list, NULL, "location", "NETCONF", 0, NULL);
    }

    /* sessions */
    pthread_mutex_lock(&stats.lock);

    if (stats.session_count) {
        lyd_new_inner(root, NULL, "sessions", 0, &cont);

        for (i = 0; i < stats.session_count; ++i) {
            sprintf(buf, "%u", nc_session_get_id(stats.sessions[i]));
            lyd_new_list(cont, NULL, "session", 0, &list, buf);

            switch (nc_session_get_ti(stats.sessions[i])) {
#ifdef NC_ENABLED_SSH
            case NC_TI_LIBSSH:
                lyd_new_term(list, NULL, "transport", "netconf-ssh", 0, NULL);
                break;
#endif
#ifdef NC_ENABLED_TLS
            case NC_TI_OPENSSL:
                lyd_new_term(list, NULL, "transport", "netconf-tls", 0, NULL);
                break;
#endif
            default: /* NC_TI_FD, NC_TI_NONE */
                ERR("ietf-netconf-monitoring unsupported session transport type.");
                pthread_mutex_unlock(&stats.lock);
                goto error;
            }
            lyd_new_term(list, NULL, "username", nc_session_get_username(stats.sessions[i]), 0, NULL);
            lyd_new_term(list, NULL, "source-host", nc_session_get_host(stats.sessions[i]), 0, NULL);
            nc_time2datetime(nc_session_get_start_time(stats.sessions[i]), NCM_TIMEZONE, buf);
            lyd_new_term(list, NULL, "login-time", buf, 0, NULL);

            sprintf(buf, "%u", stats.session_stats[i].in_rpcs);
            lyd_new_term(list, NULL, "in-rpcs", buf, 0, NULL);
            sprintf(buf, "%u", stats.session_stats[i].in_bad_rpcs);
            lyd_new_term(list, NULL, "in-bad-rpcs", buf, 0, NULL);
            sprintf(buf, "%u", stats.session_stats[i].out_rpc_errors);
            lyd_new_term(list, NULL, "out-rpc-errors", buf, 0, NULL);
            sprintf(buf, "%u", stats.session_stats[i].out_notifications);
            lyd_new_term(list, NULL, "out-notifications", buf, 0, NULL);
        }
    }

    /* statistics */
    lyd_new_inner(root, NULL, "statistics", 0, &cont);

    nc_time2datetime(stats.netconf_start_time, NCM_TIMEZONE, buf);
    lyd_new_term(cont, NULL, "netconf-start-time", buf, 0, NULL);
    sprintf(buf, "%u", stats.in_bad_hellos);
    lyd_new_term(cont, NULL, "in-bad-hellos", buf, 0, NULL);
    sprintf(buf, "%u", stats.in_sessions);
    lyd_new_term(cont, NULL, "in-sessions", buf, 0, NULL);
    sprintf(buf, "%u", stats.dropped_sessions);
    lyd_new_term(cont, NULL, "dropped-sessions", buf, 0, NULL);
    sprintf(buf, "%u", stats.global_stats.in_rpcs);
    lyd_new_term(cont, NULL, "in-rpcs", buf, 0, NULL);
    sprintf(buf, "%u", stats.global_stats.in_bad_rpcs);
    lyd_new_term(cont, NULL, "in-bad-rpcs", buf, 0, NULL);
    sprintf(buf, "%u", stats.global_stats.out_rpc_errors);
    lyd_new_term(cont, NULL, "out-rpc-errors", buf, 0, NULL);
    sprintf(buf, "%u", stats.global_stats.out_notifications);
    lyd_new_term(cont, NULL, "out-notifications", buf, 0, NULL);

    pthread_mutex_unlock(&stats.lock);

    if (lyd_validate_all(&root, NULL, LYD_VALIDATE_PRESENT, NULL)) {
        goto error;
    }

    *parent = root;
    return SR_ERR_OK;

error:
    lyd_free_tree(root);
    return SR_ERR_INTERNAL;
}<|MERGE_RESOLUTION|>--- conflicted
+++ resolved
@@ -218,7 +218,6 @@
     pthread_mutex_unlock(&stats.lock);
 }
 
-<<<<<<< HEAD
 uint32_t
 ncm_session_get_notification(struct nc_session *session)
 {
@@ -235,6 +234,24 @@
     pthread_mutex_unlock(&stats.lock);
 
     return count;
+}
+
+static uint32_t
+ncm_sid2ncid(uint32_t sid)
+{
+    struct nc_session *nc_sess = NULL;
+    uint32_t i;
+
+    for (i = 0; (nc_sess = nc_ps_get_session(np2srv.nc_ps, i)); ++i) {
+        if (sr_session_get_id(nc_session_get_data(nc_sess)) == sid) {
+            break;
+        }
+    }
+    if (!nc_sess) {
+        return 0;
+    }
+
+    return nc_session_get_id(nc_sess);
 }
 
 static void
@@ -243,17 +260,17 @@
     struct lyd_node *list, *cont, *cont2;
     char buf[26];
     int rc, is_locked;
-    uint32_t nc_id;
+    uint32_t sid;
     time_t ts;
 
     lyd_new_list(parent, NULL, "datastore", 0, &list, ds_str);
-    rc = sr_get_lock(conn, ds, NULL, &is_locked, NULL, &nc_id, &ts);
+    rc = sr_get_lock(conn, ds, NULL, &is_locked, &sid, &ts);
     if (rc != SR_ERR_OK) {
         WRN("Failed to learn about %s lock (%s).", ds_str, sr_strerror(rc));
     } else if (is_locked) {
         lyd_new_inner(list, NULL, "locks", 0, &cont);
         lyd_new_inner(cont, NULL, "global-lock", 0, &cont2);
-        sprintf(buf, "%u", nc_id);
+        sprintf(buf, "%" PRIu32, ncm_sid2ncid(sid));
         lyd_new_term(cont2, NULL, "locked-by-session", buf, 0, NULL);
         nc_time2datetime(ts, NCM_TIMEZONE, buf);
         lyd_new_term(cont2, NULL, "locked-time", buf, 0, NULL);
@@ -264,28 +281,6 @@
 np2srv_ncm_oper_cb(sr_session_ctx_t *session, uint32_t UNUSED(sub_id), const char *UNUSED(module_name),
         const char *UNUSED(path), const char *UNUSED(request_xpath), uint32_t UNUSED(request_id),
         struct lyd_node **parent, void *UNUSED(private_data))
-=======
-static uint32_t
-ncm_sid2ncid(uint32_t sid)
-{
-    struct nc_session *nc_sess = NULL;
-    uint32_t i;
-
-    for (i = 0; (nc_sess = nc_ps_get_session(np2srv.nc_ps, i)); ++i) {
-        if (sr_session_get_id(nc_session_get_data(nc_sess)) == sid) {
-            break;
-        }
-    }
-    if (!nc_sess) {
-        return 0;
-    }
-
-    return nc_session_get_id(nc_sess);
-}
-
-struct lyd_node *
-ncm_get_data(sr_conn_ctx_t *conn)
->>>>>>> 786d82a8
 {
     struct lyd_node *root = NULL, *cont, *list;
     const struct lys_module *mod;
@@ -293,13 +288,7 @@
     struct ly_ctx *ly_ctx;
     const char **cpblts;
     char buf[26];
-<<<<<<< HEAD
     uint32_t i;
-=======
-    uint32_t i, sid;
-    int rc, is_locked;
-    time_t ts;
->>>>>>> 786d82a8
 
     conn = sr_session_get_connection(session);
     ly_ctx = (struct ly_ctx *)sr_get_context(conn);
@@ -322,57 +311,11 @@
     }
     free(cpblts);
 
-<<<<<<< HEAD
     /* datastore locks */
     lyd_new_inner(root, NULL, "datastores", 0, &cont);
     ncm_data_add_ds_lock(conn, "running", SR_DS_RUNNING, cont);
     ncm_data_add_ds_lock(conn, "startup", SR_DS_STARTUP, cont);
     ncm_data_add_ds_lock(conn, "candidate", SR_DS_CANDIDATE, cont);
-=======
-    cont = lyd_new(root, NULL, "datastores");
-
-    list = lyd_new(cont, NULL, "datastore");
-    lyd_new_leaf(list, NULL, "name", "running");
-    rc = sr_get_lock(conn, SR_DS_RUNNING, NULL, &is_locked, &sid, NULL, &ts);
-    if (rc != SR_ERR_OK) {
-        WRN("Failed to learn about running lock (%s).", sr_strerror(rc));
-    } else if (is_locked) {
-        cont2 = lyd_new(list, NULL, "locks");
-        cont3 = lyd_new(cont2, NULL, "global-lock");
-        sprintf(buf, "%" PRIu32, ncm_sid2ncid(sid));
-        lyd_new_leaf(cont3, NULL, "locked-by-session", buf);
-        nc_time2datetime(ts, NCM_TIMEZONE, buf);
-        lyd_new_leaf(cont3, NULL, "locked-time", buf);
-    }
-
-    list = lyd_new(cont, NULL, "datastore");
-    lyd_new_leaf(list, NULL, "name", "startup");
-    rc = sr_get_lock(conn, SR_DS_STARTUP, NULL, &is_locked, &sid, NULL, &ts);
-    if (rc != SR_ERR_OK) {
-        WRN("Failed to learn about startup lock (%s).", sr_strerror(rc));
-    } else if (is_locked) {
-        cont2 = lyd_new(list, NULL, "locks");
-        cont3 = lyd_new(cont2, NULL, "global-lock");
-        sprintf(buf, "%" PRIu32, ncm_sid2ncid(sid));
-        lyd_new_leaf(cont3, NULL, "locked-by-session", buf);
-        nc_time2datetime(ts, NCM_TIMEZONE, buf);
-        lyd_new_leaf(cont3, NULL, "locked-time", buf);
-    }
-
-    list = lyd_new(cont, NULL, "datastore");
-    lyd_new_leaf(list, NULL, "name", "candidate");
-    rc = sr_get_lock(conn, SR_DS_CANDIDATE, NULL, &is_locked, &sid, NULL, &ts);
-    if (rc != SR_ERR_OK) {
-        WRN("Failed to learn about candidate lock (%s).", sr_strerror(rc));
-    } else if (is_locked) {
-        cont2 = lyd_new(list, NULL, "locks");
-        cont3 = lyd_new(cont2, NULL, "global-lock");
-        sprintf(buf, "%" PRIu32, ncm_sid2ncid(sid));
-        lyd_new_leaf(cont3, NULL, "locked-by-session", buf);
-        nc_time2datetime(ts, NCM_TIMEZONE, buf);
-        lyd_new_leaf(cont3, NULL, "locked-time", buf);
-    }
->>>>>>> 786d82a8
 
     /* schemas */
     lyd_new_inner(root, NULL, "schemas", 0, &cont);
