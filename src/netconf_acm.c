/**
 * @file netconf_acm.c
 * @author Michal Vasko <mvasko@cesnet.cz>
 * @brief NACM and ietf-netconf-acm callbacks
 *
 * Copyright (c) 2019 CESNET, z.s.p.o.
 *
 * This source code is licensed under BSD 3-Clause License (the "License").
 * You may not use this file except in compliance with the License.
 * You may obtain a copy of the License at
 *
 *     https://opensource.org/licenses/BSD-3-Clause
 */
#define _GNU_SOURCE
#define _DEFAULT_SOURCE

#include <stdlib.h>
#include <string.h>
#include <assert.h>
#include <unistd.h>
#include <grp.h>
#include <pwd.h>

#include <libyang/libyang.h>
#include <sysrepo.h>

#include "common.h"
#include "log.h"
#include "netconf_acm.h"

static struct ncac nacm;

/* /ietf-netconf-acm:nacm */
int
ncac_nacm_params_cb(sr_session_ctx_t *session, const char *UNUSED(module_name), const char *xpath,
        sr_event_t UNUSED(event), uint32_t UNUSED(request_id), void *UNUSED(private_data))
{
    sr_change_iter_t *iter;
    sr_change_oper_t op;
    const struct lyd_node *node;
    const struct lyd_node_term *term;
    const char *prev_val, *prev_list;
    char *xpath2;
    bool prev_dflt;
    int rc;

    if (asprintf(&xpath2, "%s/*", xpath) == -1) {
        EMEM;
        return SR_ERR_NOMEM;
    }
    rc = sr_get_changes_iter(session, xpath2, &iter);
    free(xpath2);
    if (rc != SR_ERR_OK) {
        ERR("Getting changes iter failed (%s).", sr_strerror(rc));
        return rc;
    }

    pthread_mutex_lock(&nacm.lock);

    while ((rc = sr_get_change_tree_next(session, iter, &op, &node, &prev_val, &prev_list, &prev_dflt)) == SR_ERR_OK) {
        term = (struct lyd_node_term *)node;
        if (!strcmp(node->schema->name, "enable-nacm")) {
            if ((op == SR_OP_CREATED) || (op == SR_OP_MODIFIED)) {
                if (term->value.boolean) {
                    nacm.enabled = 1;
                } else {
                    nacm.enabled = 0;
                }
            }
        } else if (!strcmp(node->schema->name, "read-default")) {
            if ((op == SR_OP_CREATED) || (op == SR_OP_MODIFIED)) {
                if (!strcmp(term->value.canonical, "permit")) {
                    nacm.default_read_deny = 0;
                } else {
                    nacm.default_read_deny = 1;
                }
            }
        } else if (!strcmp(node->schema->name, "write-default")) {
            if ((op == SR_OP_CREATED) || (op == SR_OP_MODIFIED)) {
                if (!strcmp(term->value.canonical, "permit")) {
                    nacm.default_write_deny = 0;
                } else {
                    nacm.default_write_deny = 1;
                }
            }
        } else if (!strcmp(node->schema->name, "exec-default")) {
            if ((op == SR_OP_CREATED) || (op == SR_OP_MODIFIED)) {
                if (!strcmp(term->value.canonical, "permit")) {
                    nacm.default_exec_deny = 0;
                } else {
                    nacm.default_exec_deny = 1;
                }
            }
        } else if (!strcmp(node->schema->name, "enable-external-groups")) {
            if ((op == SR_OP_CREATED) || (op == SR_OP_MODIFIED)) {
                if (term->value.boolean) {
                    nacm.enable_external_groups = 1;
                } else {
                    nacm.enable_external_groups = 0;
                }
            }
        }
    }

    pthread_mutex_unlock(&nacm.lock);

    sr_free_change_iter(iter);
    if (rc != SR_ERR_NOT_FOUND) {
        ERR("Getting next change failed (%s).", sr_strerror(rc));
        return rc;
    }

    return SR_ERR_OK;
}

/* /ietf-netconf-acm:nacm/denied-* */
int
ncac_state_data_cb(sr_session_ctx_t *UNUSED(session), const char *UNUSED(module_name), const char *path,
        const char *UNUSED(request_xpath), uint32_t UNUSED(request_id), struct lyd_node **parent, void *UNUSED(private_data))
{
    LY_ERR lyrc;
    char num_str[11];

    assert(*parent);

    pthread_mutex_lock(&nacm.lock);

    if (!strcmp(path, "/ietf-netconf-acm:nacm/denied-operations")) {
        sprintf(num_str, "%u", nacm.denied_operations);
        lyrc = lyd_new_path(*parent, NULL, "denied-operations", num_str, 0, NULL);
    } else if (!strcmp(path, "/ietf-netconf-acm:nacm/denied-data-writes")) {
        sprintf(num_str, "%u", nacm.denied_data_writes);
        lyrc = lyd_new_path(*parent, NULL, "denied-data-writes", num_str, 0, NULL);
    } else {
        assert(!strcmp(path, "/ietf-netconf-acm:nacm/denied-notifications"));
        sprintf(num_str, "%u", nacm.denied_notifications);
        lyrc = lyd_new_path(*parent, NULL, "denied-notifications", num_str, 0, NULL);
    }

    pthread_mutex_unlock(&nacm.lock);

    if (lyrc) {
        return SR_ERR_INTERNAL;
    }

    return SR_ERR_OK;
}

/* /ietf-netconf-acm:nacm/groups/group */
int
ncac_group_cb(sr_session_ctx_t *session, const char *UNUSED(module_name), const char *xpath,
        sr_event_t UNUSED(event), uint32_t UNUSED(request_id), void *UNUSED(private_data))
{
    sr_change_iter_t *iter;
    sr_change_oper_t op;
    const struct lyd_node *node;
    const char *prev_val, *prev_list, *group_name, *user_name;
    struct ncac_group *group = NULL;
    struct ly_ctx *ly_ctx;
    uint32_t i, j;
    char *xpath2;
    bool prev_dflt;
    int rc;
    void *mem;

    ly_ctx = (struct ly_ctx *)sr_get_context(np2srv.sr_conn);

    if (asprintf(&xpath2, "%s//.", xpath) == -1) {
        EMEM;
        return SR_ERR_NOMEM;
    }
    rc = sr_get_changes_iter(session, xpath2, &iter);
    free(xpath2);
    if (rc != SR_ERR_OK) {
        ERR("Getting changes iter failed (%s).", sr_strerror(rc));
        return rc;
    }

    pthread_mutex_lock(&nacm.lock);

    while ((rc = sr_get_change_tree_next(session, iter, &op, &node, &prev_val, &prev_list, &prev_dflt)) == SR_ERR_OK) {
        if (!strcmp(node->schema->name, "group")) {
            /* name must be present */
            assert(!strcmp(lyd_child(node)->schema->name, "name"));
            group_name = LYD_CANON_VALUE(lyd_child(node));

            switch (op) {
            case SR_OP_CREATED:
                /* add new group */
                mem = realloc(nacm.groups, (nacm.group_count + 1) * sizeof *nacm.groups);
                if (!mem) {
                    EMEM;
                    pthread_mutex_unlock(&nacm.lock);
                    return SR_ERR_NOMEM;
                }
                nacm.groups = mem;
                group = &nacm.groups[nacm.group_count];
                ++nacm.group_count;

                lydict_insert(ly_ctx, group_name, 0, &group->name);
                group->users = NULL;
                group->user_count = 0;
                break;
            case SR_OP_DELETED:
                /* find it */
                for (i = 0; i < nacm.group_count; ++i) {
                    /* both in dictionary */
                    if (nacm.groups[i].name == group_name) {
                        group = &nacm.groups[i];
                        break;
                    }
                }
                assert(i < nacm.group_count);

                /* delete it */
                lydict_remove(ly_ctx, group->name);
                for (j = 0; j < group->user_count; ++j) {
                    lydict_remove(ly_ctx, group->users[j]);
                }
                free(group->users);

                --nacm.group_count;
                if (i < nacm.group_count) {
                    memcpy(group, &nacm.groups[nacm.group_count], sizeof *group);
                }
                if (!nacm.group_count) {
                    free(nacm.groups);
                    nacm.groups = NULL;
                }
                group = NULL;
                break;
            default:
                EINT;
                pthread_mutex_unlock(&nacm.lock);
                return SR_ERR_INTERNAL;
            }
        } else {
            /* name must be present */
            assert(!strcmp(node->parent->child->schema->name, "name"));
            group_name = LYD_CANON_VALUE(node->parent->child);
            group = NULL;
            for (i = 0; i < nacm.group_count; ++i) {
                /* both in dictionary */
                if (nacm.groups[i].name == group_name) {
                    group = &nacm.groups[i];
                    break;
                }
            }

            if (!strcmp(node->schema->name, "user-name")) {
                if ((op == SR_OP_DELETED) && !group) {
                    continue;
                }

                assert(group);
                user_name = LYD_CANON_VALUE(node);

                if (op == SR_OP_CREATED) {
                    mem = realloc(group->users, (group->user_count + 1) * sizeof *group->users);
                    if (!mem) {
                        EMEM;
                        pthread_mutex_unlock(&nacm.lock);
                        return SR_ERR_NOMEM;
                    }
                    group->users = mem;
                    lydict_insert(ly_ctx, user_name, 0, (const char **)&group->users[group->user_count]);
                    ++group->user_count;
                } else {
                    assert(op == SR_OP_DELETED);
                    for (i = 0; i < group->user_count; ++i) {
                        /* both in dictionary */
                        if (group->users[i] == user_name) {
                            break;
                        }
                    }
                    assert(i < group->user_count);

                    /* delete it */
                    lydict_remove(ly_ctx, group->users[i]);
                    --group->user_count;
                    if (i < group->user_count) {
                        group->users[i] = group->users[group->user_count];
                    }
                    if (!group->user_count) {
                        free(group->users);
                        group->users = NULL;
                    }
                }
            }
        }
    }

    pthread_mutex_unlock(&nacm.lock);

    sr_free_change_iter(iter);
    if (rc != SR_ERR_NOT_FOUND) {
        ERR("Getting next change failed (%s).", sr_strerror(rc));
        return rc;
    }

    return SR_ERR_OK;
}

static void
ncac_remove_rules(struct ncac_rule_list *list)
{
    struct ncac_rule *rule, *tmp;
    struct ly_ctx *ly_ctx;

    ly_ctx = (struct ly_ctx *)sr_get_context(np2srv.sr_conn);

    LY_LIST_FOR_SAFE(list->rules, tmp, rule) {
        lydict_remove(ly_ctx, rule->name);
        lydict_remove(ly_ctx, rule->module_name);
        lydict_remove(ly_ctx, rule->target);
        lydict_remove(ly_ctx, rule->comment);
        free(rule);
    }
    list->rules = NULL;
}

/* /ietf-netconf-acm:nacm/rule-list */
int
ncac_rule_list_cb(sr_session_ctx_t *session, const char *UNUSED(module_name), const char *xpath,
        sr_event_t UNUSED(event), uint32_t UNUSED(request_id), void *UNUSED(private_data))
{
    sr_change_iter_t *iter;
    sr_change_oper_t op;
    const struct lyd_node *node;
    struct ly_ctx *ly_ctx;
    const char *prev_val, *prev_list, *rlist_name, *group_name;
    struct ncac_rule_list *rlist = NULL, *prev_rlist;
    char *xpath2;
    bool prev_dflt;
    int rc, len;
    uint32_t i;
    void *mem;

    ly_ctx = (struct ly_ctx *)sr_get_context(np2srv.sr_conn);

    if (asprintf(&xpath2, "%s//.", xpath) == -1) {
        EMEM;
        return SR_ERR_NOMEM;
    }
    rc = sr_get_changes_iter(session, xpath2, &iter);
    free(xpath2);
    if (rc != SR_ERR_OK) {
        ERR("Getting changes iter failed (%s).", sr_strerror(rc));
        return rc;
    }

    pthread_mutex_lock(&nacm.lock);

    while ((rc = sr_get_change_tree_next(session, iter, &op, &node, &prev_val, &prev_list, &prev_dflt)) == SR_ERR_OK) {
        if (!strcmp(node->schema->name, "rule-list")) {
            /* name must be present */
            assert(!strcmp(lyd_child(node)->schema->name, "name"));
            rlist_name = LYD_CANON_VALUE(lyd_child(node));

            switch (op) {
            case SR_OP_MOVED:
                /* find it */
                prev_rlist = NULL;
                for (rlist = nacm.rule_lists; rlist && (rlist->name != rlist_name); rlist = rlist->next) {
                    prev_rlist = rlist;
                }
                assert(rlist);

                /* unlink it */
                if (prev_rlist) {
                    prev_rlist->next = rlist->next;
                } else {
                    nacm.rule_lists = rlist->next;
                }
                /* fallthrough */
            case SR_OP_CREATED:
                if (op == SR_OP_CREATED) {
                    /* create new rule list */
                    rlist = calloc(1, sizeof *rlist);
                    if (!rlist) {
                        EMEM;
                        pthread_mutex_unlock(&nacm.lock);
                        return SR_ERR_NOMEM;
                    }
                    lydict_insert(ly_ctx, rlist_name, 0, &rlist->name);
                }

                /* find previous list */
                assert(prev_list);
                if (prev_list[0]) {
                    assert(strchr(prev_list, '\''));
                    prev_list = strchr(prev_list, '\'') + 1;
                    len = strchr(prev_list, '\'') - prev_list;
                    prev_rlist = nacm.rule_lists;
                    while (prev_rlist && strncmp(prev_rlist->name, prev_list, len)) {
                        prev_rlist = prev_rlist->next;
                    }
                    assert(prev_rlist);
                } else {
                    prev_rlist = NULL;
                }

                /* insert after previous list */
                if (prev_rlist) {
                    rlist->next = prev_rlist->next;
                    prev_rlist->next = rlist;
                } else {
                    rlist->next = nacm.rule_lists;
                    nacm.rule_lists = rlist;
                }
                break;
            case SR_OP_DELETED:
                /* find it */
                prev_rlist = NULL;
                for (rlist = nacm.rule_lists; rlist && (rlist->name != rlist_name); rlist = rlist->next) {
                    prev_rlist = rlist;
                }
                assert(rlist);

                /* delete it */
                lydict_remove(ly_ctx, rlist->name);
                for (i = 0; i < rlist->group_count; ++i) {
                    lydict_remove(ly_ctx, rlist->groups[i]);
                }
                free(rlist->groups);
                ncac_remove_rules(rlist);
                if (prev_rlist) {
                    prev_rlist->next = rlist->next;
                } else {
                    nacm.rule_lists = rlist->next;
                }
                free(rlist);
                rlist = NULL;
                break;
            default:
                EINT;
                pthread_mutex_unlock(&nacm.lock);
                return SR_ERR_INTERNAL;
            }
        } else {
            /* name must be present */
            assert(!strcmp(node->parent->child->schema->name, "name"));
            rlist_name = LYD_CANON_VALUE(node->parent->child);
            for (rlist = nacm.rule_lists; rlist && (rlist->name != rlist_name); rlist = rlist->next);

            if (!strcmp(node->schema->name, "group")) {
                if ((op == SR_OP_DELETED) && !rlist) {
                    continue;
                }

                assert(rlist);
                group_name = LYD_CANON_VALUE(node);

                if (op == SR_OP_CREATED) {
                    mem = realloc(rlist->groups, (rlist->group_count + 1) * sizeof *rlist->groups);
                    if (!mem) {
                        EMEM;
                        pthread_mutex_unlock(&nacm.lock);
                        return SR_ERR_NOMEM;
                    }
                    rlist->groups = mem;
                    lydict_insert(ly_ctx, group_name, 0, (const char **)&rlist->groups[rlist->group_count]);
                    ++rlist->group_count;
                } else {
                    assert(op == SR_OP_DELETED);
                    for (i = 0; i < rlist->group_count; ++i) {
                        /* both in dictionary */
                        if (rlist->groups[i] == group_name) {
                            break;
                        }
                    }
                    assert(i < rlist->group_count);

                    /* delete it */
                    lydict_remove(ly_ctx, rlist->groups[i]);
                    --rlist->group_count;
                    if (i < rlist->group_count) {
                        rlist->groups[i] = rlist->groups[rlist->group_count];
                    }
                    if (!rlist->group_count) {
                        free(rlist->groups);
                        rlist->groups = NULL;
                    }
                }
            }
        }
    }

    pthread_mutex_unlock(&nacm.lock);

    sr_free_change_iter(iter);
    if (rc != SR_ERR_NOT_FOUND) {
        ERR("Getting next change failed (%s).", sr_strerror(rc));
        return rc;
    }

    return SR_ERR_OK;
}

/* /ietf-netconf-acm:nacm/rule-list/rule */
int
ncac_rule_cb(sr_session_ctx_t *session, const char *UNUSED(module_name), const char *xpath, sr_event_t UNUSED(event),
        uint32_t UNUSED(request_id), void *UNUSED(private_data))
{
    sr_change_iter_t *iter;
    sr_change_oper_t op;
    const struct lyd_node *node;
    struct ly_ctx *ly_ctx;
    const char *prev_val, *prev_list, *rule_name, *rlist_name, *str;
    struct ncac_rule_list *rlist;
    struct ncac_rule *rule = NULL, *prev_rule;
    char *xpath2;
    bool prev_dflt;
    int rc, len;

    ly_ctx = (struct ly_ctx *)sr_get_context(np2srv.sr_conn);

    if (asprintf(&xpath2, "%s//.", xpath) == -1) {
        EMEM;
        return SR_ERR_NOMEM;
    }
    rc = sr_get_changes_iter(session, xpath2, &iter);
    free(xpath2);
    if (rc != SR_ERR_OK) {
        ERR("Getting changes iter failed (%s).", sr_strerror(rc));
        return rc;
    }

    pthread_mutex_lock(&nacm.lock);

    while ((rc = sr_get_change_tree_next(session, iter, &op, &node, &prev_val, &prev_list, &prev_dflt)) == SR_ERR_OK) {
        if (!strcmp(node->schema->name, "rule")) {
            /* find parent rule list */
            assert(!strcmp(node->parent->child->schema->name, "name"));
            rlist_name = LYD_CANON_VALUE(node->parent->child);
            for (rlist = nacm.rule_lists; rlist && (rlist->name != rlist_name); rlist = rlist->next);
            if ((op == SR_OP_DELETED) && !rlist) {
                /* even parent rule-list was deleted */
                continue;
            }
            assert(rlist);

            /* name must be present */
            assert(!strcmp(lyd_child(node)->schema->name, "name"));
            rule_name = LYD_CANON_VALUE(lyd_child(node));

            switch (op) {
            case SR_OP_MOVED:
                /* find it */
                prev_rule = NULL;
                for (rule = rlist->rules; rule && (rule->name != rule_name); rule = rule->next) {
                    prev_rule = rule;
                }
                assert(rule);

                /* unlink it */
                if (prev_rule) {
                    prev_rule->next = rule->next;
                } else {
                    rlist->rules = rule->next;
                }
                /* fallthrough */
            case SR_OP_CREATED:
                if (op == SR_OP_CREATED) {
                    /* create new rule */
                    rule = calloc(1, sizeof *rule);
                    if (!rule) {
                        EMEM;
                        pthread_mutex_unlock(&nacm.lock);
                        return SR_ERR_NOMEM;
                    }
                    lydict_insert(ly_ctx, rule_name, 0, &rule->name);
                    rule->target_type = NCAC_TARGET_ANY;
                }
                assert(rule);

                /* find previous rule */
                assert(prev_list);
                if (prev_list[0]) {
                    assert(strchr(prev_list, '\''));
                    prev_list = strchr(prev_list, '\'') + 1;
                    len = strchr(prev_list, '\'') - prev_list;
                    prev_rule = rlist->rules;
                    while (prev_rule && strncmp(prev_rule->name, prev_list, len)) {
                        prev_rule = prev_rule->next;
                    }
                    assert(prev_rule);
                } else {
                    prev_rule = NULL;
                }

                /* insert after previous rule */
                if (prev_rule) {
                    rule->next = prev_rule->next;
                    prev_rule->next = rule;
                } else {
                    rule->next = rlist->rules;
                    rlist->rules = rule;
                }
                break;
            case SR_OP_DELETED:
                /* find it */
                prev_rule = NULL;
                for (rule = rlist->rules; rule && (rule->name != rule_name); rule = rule->next) {
                    prev_rule = rule;
                }
                assert(rule);

                /* delete it */
                lydict_remove(ly_ctx, rule->name);
                lydict_remove(ly_ctx, rule->module_name);
                lydict_remove(ly_ctx, rule->target);
                lydict_remove(ly_ctx, rule->comment);
                if (prev_rule) {
                    prev_rule->next = rule->next;
                } else {
                    rlist->rules = rule->next;
                }
                free(rule);
                break;
            default:
                EINT;
                pthread_mutex_unlock(&nacm.lock);
                return SR_ERR_INTERNAL;
            }
        } else {
            /* find parent rule list */
            assert(!strcmp(node->parent->parent->child->schema->name, "name"));
            rlist_name = LYD_CANON_VALUE(node->parent->parent->child);
            for (rlist = nacm.rule_lists; rlist && (rlist->name != rlist_name); rlist = rlist->next);
            if ((op == SR_OP_DELETED) && !rlist) {
                /* even parent rule-list was deleted */
                continue;
            }
            assert(rlist);

            /* name must be present */
            assert(!strcmp(node->parent->child->schema->name, "name"));
            rule_name = LYD_CANON_VALUE(node->parent->child);
            for (rule = rlist->rules; rule && (rule->name != rule_name); rule = rule->next);
            if ((op == SR_OP_DELETED) && !rule) {
                /* even parent rule was deleted */
                continue;
            }
            assert(rule);

            if (!strcmp(node->schema->name, "module-name")) {
                str = LYD_CANON_VALUE(node);
                lydict_remove(ly_ctx, rule->module_name);
                if (!strcmp(str, "*")) {
                    rule->module_name = NULL;
                } else {
                    lydict_insert(ly_ctx, str, 0, &rule->module_name);
                }
            } else if (!strcmp(node->schema->name, "rpc-name") || !strcmp(node->schema->name, "notification-name")
                        || !strcmp(node->schema->name, "path")) {
                if (op == SR_OP_DELETED) {
                    lydict_remove(ly_ctx, rule->target);
                    rule->target = NULL;
                    rule->target_type = NCAC_TARGET_ANY;
                } else {
                    str = LYD_CANON_VALUE(node);
                    lydict_remove(ly_ctx, rule->target);
                    if (!strcmp(str, "*")) {
                        rule->target = NULL;
                    } else {
                        lydict_insert(ly_ctx, str, 0, &rule->target);
                    }
                    if (!strcmp(node->schema->name, "rpc-name")) {
                        rule->target_type = NCAC_TARGET_RPC;
                    } else if (!strcmp(node->schema->name, "notification-name")) {
                        rule->target_type = NCAC_TARGET_NOTIF;
                    } else {
                        assert(!strcmp(node->schema->name, "path"));
                        rule->target_type = NCAC_TARGET_DATA;
                    }
                }
            } else if (!strcmp(node->schema->name, "access-operations")) {
                str = LYD_CANON_VALUE(node);
                rule->operations = 0;
                if (!strcmp(str, "*")) {
                    rule->operations = NCAC_OP_ALL;
                } else {
                    if (strstr(str, "create")) {
                        rule->operations |= NCAC_OP_CREATE;
                    }
                    if (strstr(str, "read")) {
                        rule->operations |= NCAC_OP_READ;
                    }
                    if (strstr(str, "update")) {
                        rule->operations |= NCAC_OP_UPDATE;
                    }
                    if (strstr(str, "delete")) {
                        rule->operations |= NCAC_OP_DELETE;
                    }
                    if (strstr(str, "exec")) {
                        rule->operations |= NCAC_OP_EXEC;
                    }
                }
            } else if (!strcmp(node->schema->name, "action")) {
                if (!strcmp(LYD_CANON_VALUE(node), "permit")) {
                    rule->action_deny = 0;
                } else {
                    rule->action_deny = 1;
                }
            } else if (!strcmp(node->schema->name, "comment")) {
                if (op == SR_OP_DELETED) {
                    lydict_remove(ly_ctx, rule->comment);
                    rule->comment = NULL;
                } else {
                    assert((op == SR_OP_MODIFIED) || (op == SR_OP_CREATED));
                    lydict_remove(ly_ctx, rule->comment);
                    lydict_insert(ly_ctx, LYD_CANON_VALUE(node), 0, &rule->comment);
                }
            }
        }
    }

    pthread_mutex_unlock(&nacm.lock);

    sr_free_change_iter(iter);
    if (rc != SR_ERR_NOT_FOUND) {
        ERR("Getting next change failed (%s).", sr_strerror(rc));
        return rc;
    }

    return SR_ERR_OK;
}

enum ncac_access {
    NCAC_ACCESS_DENY = 1,           /**< access to the node is denied */
    NCAC_ACCESS_PARTIAL_DENY = 2,   /**< access to the node is denied but it is a prefix of a matching rule */
    NCAC_ACCESS_PARTIAL_PERMIT = 3, /**< access to the node is permitted but any children must still be checked */
    NCAC_ACCESS_PERMIT = 4          /**< access to the node is permitted with any children */
};

#define NCAC_ACCESS_IS_NODE_PERMIT(x) ((x) > 2)

void
ncac_init(void)
{
    pthread_mutex_init(&nacm.lock, NULL);
}

void
ncac_destroy(void)
{
    struct ncac_group *group;
    struct ncac_rule_list *rule_list, *tmp;
    struct ly_ctx *ly_ctx;
    uint32_t i, j;

    ly_ctx = (struct ly_ctx *)sr_get_context(np2srv.sr_conn);

    for (i = 0; i < nacm.group_count; ++i) {
        group = &nacm.groups[i];
        lydict_remove(ly_ctx, group->name);
        for (j = 0; j < group->user_count; ++j) {
            lydict_remove(ly_ctx, group->users[j]);
        }
        free(group->users);
    }
    free(nacm.groups);

    LY_LIST_FOR_SAFE(nacm.rule_lists, tmp, rule_list) {
        lydict_remove(ly_ctx, rule_list->name);
        for (i = 0; i < rule_list->group_count; ++i) {
            lydict_remove(ly_ctx, rule_list->groups[i]);
        }
        free(rule_list->groups);
        ncac_remove_rules(rule_list);
        free(rule_list);
    }

    pthread_mutex_destroy(&nacm.lock);
}

/**
 * @brief Get passwd entry of a user, specifically its UID and GID.
 *
 * @param[in] user User to learn about.
 * @param[out] uid User UID, if set.
 * @param[out] gid User GID, if set.
 * @return 0 on success, 1 on user not found, -1 on error.
 */
static int
ncac_getpwnam(const char *user, uid_t *uid, gid_t *gid)
{
    struct passwd pwd, *pwd_p;
    char *buf = NULL;
    ssize_t buflen;
    int ret;

    assert(user);

    buflen = sysconf(_SC_GETPW_R_SIZE_MAX);
    if (buflen == -1) {
        buflen = 2048;
    }
    buf = malloc(buflen);
    if (!buf) {
        EMEM;
        return -1;
    }
    ret = getpwnam_r(user, &pwd, buf, buflen, &pwd_p);
    if (ret) {
        ERR("Getting user \"%s\" pwd entry failed (%s).", user, strerror(ret));
        free(buf);
        return -1;
    } else if (!pwd_p) {
        free(buf);
        return 1;
    }

    if (uid) {
        *uid = pwd.pw_uid;
    }
    if (gid) {
        *gid = pwd.pw_gid;
    }
    free(buf);
    return 0;
}

/**
 * @brief Check NACM acces for the data tree. If this check passes, no other check is necessary.
 * If not, each node must be checked separately to decide.
 *
 * @param[in] top_node Top-level node of the data.
 * @param[in] user User, whose access to check.
 * @return non-zero if access allowed, 0 if more checks are required.
 */
static int
ncac_allowed_tree(const struct lysc_node *top_node, const char *user)
{
    struct lysc_node *parent;
    uid_t user_uid;

    for (parent = top_node->parent; parent && (parent->nodetype & (LYS_CASE | LYS_CHOICE)); parent = parent->parent) {}
    if (parent) {
        EINT;
        return 0;
    }

    /* 1) NACM is off */
    if (!nacm.enabled) {
        return 1;
    }

    /* 2) recovery session allowed */
    if (!ncac_getpwnam(user, &user_uid, NULL) && (user_uid == NP2SRV_NACM_RECOVERY_UID)) {
        return 1;
    }

    /* 3) <close-session> and notifications <replayComplete>, <notificationComplete> always allowed */
<<<<<<< HEAD
    if ((top_node->nodetype == LYS_RPC) && !strcmp(top_node->name, "close-session") &&
            !strcmp(top_node->module->name, "ietf-netconf")) {
=======
    if ((top_node->nodetype == LYS_RPC) && !strcmp(top_node->name, "close-session")
            && !strcmp(lys_node_module(top_node)->name, "ietf-netconf")) {
>>>>>>> 3893c5a6
        return 1;
    } else if ((top_node->nodetype == LYS_NOTIF) && !strcmp(top_node->module->name, "nc-notifications")) {
        return 1;
    }

    /* 4) <get>, <get-config>, and <get-data> not checked for execute permission - RFC 8341 section 3.2.4
     * (assume it is the same for <get-data>) */
    if ((top_node->nodetype == LYS_RPC) && (((!strcmp(top_node->name, "get") || !strcmp(top_node->name, "get-config"))
            && !strcmp(lys_node_module(top_node)->name, "ietf-netconf")) || (!strcmp(top_node->name, "get-data")
            && !strcmp(lys_node_module(top_node)->name, "ietf-netconf-nmda")))) {
        return 1;
    }

    return 0;
}

/**
 * @brief Collect all NACM groups for a user. If enabled, even system ones.
 *
 * @param[in] ly_ctx libyang context for dictionary.
 * @param[in] user User to collect groups for.
 * @param[out] groups Array of collected groups.
 * @param[out] group_count Number of collected groups.
 * @return 0 on success, -1 on error.
 */
static int
ncac_collect_groups(const struct ly_ctx *ly_ctx, const char *user, char ***groups, uint32_t *group_count)
{
    struct group grp, *grp_p;
    gid_t user_gid;
    const char *user_dict = NULL, *grp_dict;
    char *buf = NULL;
    gid_t *gids = NULL;
    ssize_t buflen;
    uint32_t i, j;
    void *mem;
    int gid_count = 0, ret, rc = -1;

    lydict_insert(ly_ctx, user, 0, &user_dict);

    *groups = NULL;
    *group_count = 0;

    /* collect NACM groups */
    for (i = 0; i < nacm.group_count; ++i) {
        for (j = 0; j < nacm.groups[i].user_count; ++j) {
            if (nacm.groups[i].users[j] == user_dict) {
                mem = realloc(*groups, (*group_count + 1) * sizeof **groups);
                if (!mem) {
                    EMEM;
                    goto cleanup;
                }
                *groups = mem;
                lydict_insert(ly_ctx, nacm.groups[i].name, 0, (const char **)&(*groups)[*group_count]);
                ++(*group_count);
            }
        }
    }

    /* collect system groups */
    if (nacm.enable_external_groups) {
        ret = ncac_getpwnam(user, NULL, &user_gid);
        if (ret) {
            if (ret == 1) {
                /* no user, no more groups */
                rc = 0;
            }
            goto cleanup;
        }

        /* get all GIDs */
        getgrouplist(user, user_gid, gids, &gid_count);
        gids = malloc(gid_count * sizeof *gids);
        if (!gids) {
            EMEM;
            goto cleanup;
        }
        ret = getgrouplist(user, user_gid, gids, &gid_count);
        if (ret == -1) {
            ERR("Getting system groups of user \"%s\" failed.", user);
            goto cleanup;
        }

        /* add all GIDs group names */
        buflen = sysconf(_SC_GETGR_R_SIZE_MAX);
        if (buflen == -1) {
            buflen = 2048;
        }
        free(buf);
        buf = malloc(buflen);
        if (!buf) {
            EMEM;
            goto cleanup;
        }
        for (i = 0; i < (unsigned)gid_count; ++i) {
            ret = getgrgid_r(gids[i], &grp, buf, buflen, &grp_p);
            if (ret) {
                ERR("Getting GID grp entry failed (%s).", strerror(ret));
                goto cleanup;
            } else if (!grp_p) {
                ERR("Getting GID grp entry failed (Group not found).");
                goto cleanup;
            }
            lydict_insert(ly_ctx, grp.gr_name, 0, &grp_dict);

            /* check for duplicates */
            for (j = 0; j < *group_count; ++j) {
                if ((*groups)[j] == grp_dict) {
                    break;
                }
            }

            if (j < *group_count) {
                /* duplicate */
                lydict_remove(ly_ctx, grp_dict);
            } else {
                mem = realloc(*groups, (*group_count + 1) * sizeof *groups);
                if (!mem) {
                    EMEM;
                    goto cleanup;
                }
                *groups = mem;
                (*groups)[*group_count] = (char *)grp_dict;
                ++(*group_count);
            }
        }
    }

    /* success */
    rc = 0;

cleanup:
    free(gids);
    free(buf);
    lydict_remove(ly_ctx, user_dict);
    return rc;
}

/**
 * @brief Check NACM match of a node path and specific rule target.
 *
 * Details on matching in description of typedef ietf-netconf-acm:node-instance-identifier.
 *
 * @param[in] rule_target Rule target instance-identifier.
 * @param[in] node_path Node data path.
 * @return 0 if does not match.
 * @return 1 if the rule path matches.
 * @return 2 if the path is a partial match.
 */
static int
ncac_allowed_path(const char *rule_target, const char *node_path)
{
    const char *rule_ptr, *node_ptr;

    rule_ptr = rule_target;
    node_ptr = node_path;

    while (rule_ptr[0] && node_ptr[0]) {
        if (rule_ptr[0] == node_ptr[0]) {
            ++rule_ptr;
            ++node_ptr;
        } else if ((rule_ptr[0] == '/') && (node_ptr[0] == '[')) {
            /* target has no predicate, skip it in path as well because it matches any value */
            while (node_ptr[0] != ']') {
                if (node_ptr[0] == '\'') {
                    do {
                        ++node_ptr;
                    } while (node_ptr[0] != '\'');
                }

                ++node_ptr;
            }

            ++node_ptr;
        } else {
            /* not a match */
            return 0;
        }
    }

    if (!rule_ptr[0] && !node_ptr[0]) {
        /* full match */
        return 1;
    } else if (rule_ptr[0]) {
        assert(!node_ptr[0]);
        /* rule continues, it is a partial match */
        return 2;
    } else {
        assert(!rule_ptr[0]);
        /* node continues, prefix (descendant) match */
        return 1;
    }
}

/**
 * @brief Check NACM access for a single node.
 *
 * @param[in] node Node to check.
 * @param[in] user User, whose access to check.
 * @param[in] oper Operation to check.
 * @return NCAC access enum.
 */
static enum ncac_access
ncac_allowed_node(const struct lyd_node *node, const char *user, uint8_t oper)
{
    struct ncac_rule_list *rlist;
    struct ncac_rule *rule;
    char **groups, *path;
    uint32_t i, j, group_count;
    enum ncac_access access = NCAC_ACCESS_DENY, partial_access = NCAC_ACCESS_DENY;
    LY_ARRAY_COUNT_TYPE u;
    int path_match;

    assert(oper);

    /*
     * ref https://tools.ietf.org/html/rfc8341#section-3.4.4
     */

    /* 4) collect groups */
    if (ncac_collect_groups(LYD_CTX(node), user, &groups, &group_count)) {
        goto cleanup;
    }

    /* 5) no groups */
    if (!group_count) {
        goto step10;
    }

    /* 6) find matching rule lists */
    for (rlist = nacm.rule_lists; rlist; rlist = rlist->next) {
        for (i = 0; i < rlist->group_count; ++i) {
            if (strcmp(rlist->groups[i], "*")) {
                for (j = 0; j < group_count; ++j) {
                    if (rlist->groups[i] == groups[j]) {
                        break;
                    }
                }
                if (j < group_count) {
                    /* match */
                    break;
                }
            } else {
                /* match for all groups */
                break;
            }
        }
        if (i == rlist->group_count) {
            /* no match */
            continue;
        }

        /* 7) find matching rules */
        for (rule = rlist->rules; rule; rule = rule->next) {
            /* module name matching */
            if (rule->module_name && (rule->module_name != node->schema->module->name)) {
                continue;
            }

            /* access operation matching */
            if (!(rule->operations & oper)) {
                continue;
            }

            /* target (rule) type matching */
            switch (rule->target_type) {
            case NCAC_TARGET_RPC:
                if (node->schema->nodetype != LYS_RPC) {
                    continue;
                }
                if (rule->target && (rule->target != node->schema->name)) {
                    /* exact match needed */
                    continue;
                }
                break;
            case NCAC_TARGET_NOTIF:
                /* only top-level notification */
                if (node->schema->parent || (node->schema->nodetype != LYS_NOTIF)) {
                    continue;
                }
                if (rule->target && (rule->target != node->schema->name)) {
                    /* exact match needed */
                    continue;
                }
                break;
            case NCAC_TARGET_DATA:
                if (node->schema->nodetype & (LYS_RPC | LYS_NOTIF)) {
                    continue;
                }
                /* fallthrough */
            case NCAC_TARGET_ANY:
                if (rule->target) {
                    path = lyd_path(node, LYD_PATH_STD, NULL, 0);
                    /* exact match or is a descendant (specified in RFC 8341 page 27) for full tree access */
                    path_match = ncac_allowed_path(rule->target, path);
                    free(path);
                    if (!path_match) {
                        continue;
                    } else if (path_match == 2) {
                        /* partial match, continue searching for a full match (only partial permit has some meaning,
                         * do not overwrite it) */
                        partial_access = rule->action_deny ? partial_access : NCAC_ACCESS_PARTIAL_PERMIT;
                        continue;
                    }
                }
                break;
            }

            /* 8) rule matched */
            access = rule->action_deny ? NCAC_ACCESS_DENY : NCAC_ACCESS_PERMIT;
            goto cleanup;
        }
    }

    /* 9) no matching rule found */

step10:
    /* 10) check default-deny-all extension */
    LY_ARRAY_FOR(node->schema->exts, u) {
        if (!strcmp(node->schema->exts[u].def->module->name, "ietf-netconf-acm")) {
            if (!strcmp(node->schema->exts[u].def->name, "default-deny-all")) {
                goto cleanup;
            }
            if ((oper & (NCAC_OP_CREATE | NCAC_OP_UPDATE | NCAC_OP_DELETE))
                    && !strcmp(node->schema->exts[u].def->name, "default-deny-write")) {
                goto cleanup;
            }
        }
    }

    /* 11) was already covered in 10) */

    /* 12) check defaults */
    switch (oper) {
    case NCAC_OP_READ:
        if (nacm.default_read_deny) {
            access = NCAC_ACCESS_DENY;
        } else {
            /* permit, but not by an explicit rule */
            access = NCAC_ACCESS_PARTIAL_PERMIT;
        }
        break;
    case NCAC_OP_CREATE:
    case NCAC_OP_UPDATE:
    case NCAC_OP_DELETE:
        if (nacm.default_write_deny) {
            access = NCAC_ACCESS_DENY;
        } else {
            /* permit, but not by an explicit rule */
            access = NCAC_ACCESS_PARTIAL_PERMIT;
        }
        break;
    case NCAC_OP_EXEC:
        if (nacm.default_exec_deny) {
            access = NCAC_ACCESS_DENY;
        } else {
            /* permit, but not by an explicit rule */
            access = NCAC_ACCESS_PARTIAL_PERMIT;
        }
        break;
    default:
        EINT;
        goto cleanup;
    }

    if ((access == NCAC_ACCESS_DENY) && (partial_access == NCAC_ACCESS_PARTIAL_PERMIT)) {
        /* node itself is not allowed but a rule allows access to some descendants so it may be allowed at the end */
        access = NCAC_ACCESS_PARTIAL_DENY;
    }

cleanup:
    for (i = 0; i < group_count; ++i) {
        lydict_remove(LYD_CTX(node), groups[i]);
    }
    free(groups);
    return access;
}

const struct lyd_node *
ncac_check_operation(const struct lyd_node *data, const char *user)
{
    const struct lyd_node *op;
    int allowed = 0;

    pthread_mutex_lock(&nacm.lock);

    /* check access for the whole data tree first */
    if (ncac_allowed_tree(data->schema, user)) {
        allowed = 1;
        goto cleanup;
    }

    op = data;
    while (op) {
        if (op->schema->nodetype & (LYS_RPC | LYS_ACTION | LYS_NOTIF)) {
            /* we found the desired node */
            break;
        }

        switch (op->schema->nodetype) {
        case LYS_CONTAINER:
        case LYS_LIST:
            if (!lyd_child(op)) {
                /* list/container without children, invalid */
                op = NULL;
            } else {
                op = lyd_child(op);
            }
            break;
        case LYS_LEAF:
            assert(lysc_is_key(op->schema));
            if (!op->next) {
                /* last key of the last in-depth list, invalid */
                op = NULL;
            } else {
                op = op->next;
            }
            break;
        default:
            op = NULL;
            break;
        }
    }
    if (!op) {
        EINT;
        goto cleanup;
    }

    if (op->schema->nodetype & (LYS_RPC | LYS_ACTION)) {
        /* check X access on the RPC/action */
        if (!NCAC_ACCESS_IS_NODE_PERMIT(ncac_allowed_node(op, user, NCAC_OP_EXEC))) {
            goto cleanup;
        }
    } else {
        assert(op->schema->nodetype == LYS_NOTIF);

        /* check R access on the notification */
        if (!NCAC_ACCESS_IS_NODE_PERMIT(ncac_allowed_node(op, user, NCAC_OP_READ))) {
            goto cleanup;
        }
    }

    if (op->parent) {
        /* check R access on the parents, the last parent must be enough */
        if (!NCAC_ACCESS_IS_NODE_PERMIT(ncac_allowed_node(lyd_parent(op), user, NCAC_OP_READ))) {
            goto cleanup;
        }
    }

    allowed = 1;

cleanup:
    if (allowed) {
        op = NULL;
    } else {
        if (op->schema->nodetype & (LYS_RPC | LYS_ACTION)) {
            ++nacm.denied_operations;
        } else {
            ++nacm.denied_notifications;
        }
    }
    pthread_mutex_unlock(&nacm.lock);
    return op;
}

/**
 * @brief Filter out any siblings for which the user does not have R access, recursively.
 *
 * @param[in,out] first First sibling to filter.
 * @param[in] user User for the NACM filtering.
 * @return Highest access among descendants (recursively), permit is the highest.
 */
static enum ncac_access
ncac_check_data_read_filter_r(struct lyd_node **first, const char *user)
{
    struct lyd_node *next, *elem;
    enum ncac_access node_access, ret_access = NCAC_ACCESS_DENY;

    LY_LIST_FOR_SAFE(*first, next, elem) {
        /* check access of the node */
        node_access = ncac_allowed_node(elem, user, NCAC_OP_READ);

        if (node_access == NCAC_ACCESS_PARTIAL_DENY) {
            /* only partial deny access, we must check children recursively to learn whether this node is allowed or not */
            if (elem->schema->nodetype & LYD_NODE_INNER) {
                node_access = ncac_check_data_read_filter_r(&((struct lyd_node_inner *)elem)->child, user);
            }

            if (node_access != NCAC_ACCESS_PERMIT) {
                /* none of the descendants are actually permitted, access denied */
                node_access = NCAC_ACCESS_DENY;
            }
        } else if (node_access == NCAC_ACCESS_PARTIAL_PERMIT) {
            /* partial permit, the node will be included in the reply but we must check children as well */
            if (elem->schema->nodetype & LYD_NODE_INNER) {
                ncac_check_data_read_filter_r(&((struct lyd_node_inner *)elem)->child, user);
            }
            node_access = NCAC_ACCESS_PERMIT;
        }

        /* access denied, free the subtree */
        if (node_access == NCAC_ACCESS_DENY) {
            /* never free keys */
            if (!lysc_is_key(elem->schema)) {
                if ((elem == *first) && !(*first)->parent) {
                    *first = (*first)->next;
                }
                lyd_free_tree(elem);
            }
            continue;
        }

        /* access is permitted, update return access and check the next sibling */
        ret_access = NCAC_ACCESS_PERMIT;
    }

    return ret_access;
}

void
ncac_check_data_read_filter(struct lyd_node **data, const char *user)
{
    assert(data);

    pthread_mutex_lock(&nacm.lock);

    if (*data && !ncac_allowed_tree((*data)->schema, user)) {
        ncac_check_data_read_filter_r(data, user);
    }

    pthread_mutex_unlock(&nacm.lock);
}

/**
 * @brief Check whether diff node siblings can be applied by a user, recursively with children.
 *
 * @param[in] diff First diff sibling.
 * @param[in] user User for the NACM check.
 * @param[in] parent_op Inherited parent operation.
 * @return NULL if access allowed, otherwise the denied access data node.
 */
static const struct lyd_node *
ncac_check_diff_r(const struct lyd_node *diff, const char *user, const char *parent_op)
{
    const char *op;
    struct lyd_meta *meta;
    const struct lyd_node *node = NULL;
    uint8_t oper;

    LY_LIST_FOR(diff, diff) {
        /* find operation */
        LY_LIST_FOR(diff->meta, meta) {
            if (!strcmp(meta->name, "operation")) {
                assert(!strcmp(meta->annotation->module->name, "yang"));
                break;
            }
        }
        if (meta) {
            op = meta->value.canonical;
        } else {
            op = parent_op;
        }
        assert(op);

        /* get required access operation */
        switch (op[0]) {
        case 'n':
            /* "none" */
            oper = 0;
            break;
        case 'r':
            /* "replace" */
            assert(!strcmp(op, "replace"));
            oper = NCAC_OP_UPDATE;
            break;
        case 'c':
            /* "create" */
            oper = NCAC_OP_CREATE;
            break;
        case 'd':
            /* "delete" */
            oper = NCAC_OP_DELETE;
            break;
        default:
            EINT;
            return NULL;
        }

        /* check access for the node, none operation is always allowed, and partial access is relevant only for read operation */
        if (oper && !NCAC_ACCESS_IS_NODE_PERMIT(ncac_allowed_node(diff, user, oper))) {
            node = diff;
            break;
        }

        /* go recursively */
        if (lyd_child(diff)) {
            node = ncac_check_diff_r(lyd_child(diff), user, op);
        }
    }

    return node;
}

const struct lyd_node *
ncac_check_diff(const struct lyd_node *diff, const char *user)
{
    const struct lyd_node *node = NULL;

    pthread_mutex_lock(&nacm.lock);

    /* any node can be used in this case */
    if (!ncac_allowed_tree(diff->schema, user)) {
        node = ncac_check_diff_r(diff, user, NULL);
        if (node) {
            ++nacm.denied_data_writes;
        }
    }

    pthread_mutex_unlock(&nacm.lock);
    return node;
}<|MERGE_RESOLUTION|>--- conflicted
+++ resolved
@@ -853,13 +853,8 @@
     }
 
     /* 3) <close-session> and notifications <replayComplete>, <notificationComplete> always allowed */
-<<<<<<< HEAD
     if ((top_node->nodetype == LYS_RPC) && !strcmp(top_node->name, "close-session") &&
             !strcmp(top_node->module->name, "ietf-netconf")) {
-=======
-    if ((top_node->nodetype == LYS_RPC) && !strcmp(top_node->name, "close-session")
-            && !strcmp(lys_node_module(top_node)->name, "ietf-netconf")) {
->>>>>>> 3893c5a6
         return 1;
     } else if ((top_node->nodetype == LYS_NOTIF) && !strcmp(top_node->module->name, "nc-notifications")) {
         return 1;
@@ -867,9 +862,9 @@
 
     /* 4) <get>, <get-config>, and <get-data> not checked for execute permission - RFC 8341 section 3.2.4
      * (assume it is the same for <get-data>) */
-    if ((top_node->nodetype == LYS_RPC) && (((!strcmp(top_node->name, "get") || !strcmp(top_node->name, "get-config"))
-            && !strcmp(lys_node_module(top_node)->name, "ietf-netconf")) || (!strcmp(top_node->name, "get-data")
-            && !strcmp(lys_node_module(top_node)->name, "ietf-netconf-nmda")))) {
+    if ((top_node->nodetype == LYS_RPC) && (((!strcmp(top_node->name, "get") || !strcmp(top_node->name, "get-config")) &&
+            !strcmp(top_node->module->name, "ietf-netconf")) || (!strcmp(top_node->name, "get-data") &&
+            !strcmp(top_node->module->name, "ietf-netconf-nmda")))) {
         return 1;
     }
 
